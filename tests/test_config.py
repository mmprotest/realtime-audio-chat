from __future__ import annotations

import os

import pytest

from src.config import get_settings


@pytest.fixture(autouse=True)
def clear_settings_cache():
    get_settings.cache_clear()
    yield
    get_settings.cache_clear()
<<<<<<< HEAD
=======


def test_settings_defaults(monkeypatch):
    monkeypatch.delenv("GROQ_MODEL", raising=False)
    monkeypatch.delenv("F5_TTS_URL", raising=False)
    monkeypatch.delenv("WHISPER_URL", raising=False)
>>>>>>> f0fa5ddc

    settings = get_settings()
    assert settings.groq_model == "llama-3.1-8b-instant"
    assert settings.f5_tts_url == "http://localhost:9880"
    assert settings.whisper_url == "http://localhost:9000"
    assert settings.tts_sample_rate == 24000
    assert settings.input_sample_rate == 16000

<<<<<<< HEAD
def test_settings_defaults(monkeypatch):
    monkeypatch.delenv("OPENAI_MODEL", raising=False)
    monkeypatch.delenv("F5_TTS_URL", raising=False)
    monkeypatch.delenv("WHISPER_URL", raising=False)

    settings = get_settings()
    assert settings.openai_model == "gpt-4o-mini"
    assert settings.f5_tts_url == "http://localhost:9880"
    assert settings.whisper_url == "http://localhost:9000"
    assert settings.tts_sample_rate == 24000
    assert settings.input_sample_rate == 16000


def test_settings_respect_environment(monkeypatch):
    monkeypatch.setenv("OPENAI_MODEL", "gpt-custom")
    monkeypatch.setenv("F5_TTS_URL", "http://tts.local")
    monkeypatch.setenv("WHISPER_URL", "http://stt.local")
    monkeypatch.setenv("OUTPUT_SAMPLE_RATE", "44100")
    monkeypatch.setenv("INPUT_SAMPLE_RATE", "8000")
    monkeypatch.setenv("OPENAI_MAX_TOKENS", "256")
    monkeypatch.setenv("HTTP_TIMEOUT", "12.5")
    monkeypatch.setenv("OPENAI_BASE_URL", "http://llm.local/v1")
    monkeypatch.setenv("OPENAI_API_KEY", "test-key")

    settings = get_settings()
    assert settings.openai_model == "gpt-custom"
=======

def test_settings_respect_environment(monkeypatch):
    monkeypatch.setenv("GROQ_MODEL", "llama-custom")
    monkeypatch.setenv("F5_TTS_URL", "http://tts.local")
    monkeypatch.setenv("WHISPER_URL", "http://stt.local")
    monkeypatch.setenv("OUTPUT_SAMPLE_RATE", "44100")
    monkeypatch.setenv("INPUT_SAMPLE_RATE", "8000")
    monkeypatch.setenv("GROQ_MAX_TOKENS", "256")
    monkeypatch.setenv("HTTP_TIMEOUT", "12.5")

    settings = get_settings()
    assert settings.groq_model == "llama-custom"
>>>>>>> f0fa5ddc
    assert settings.f5_tts_url == "http://tts.local"
    assert settings.whisper_url == "http://stt.local"
    assert settings.tts_sample_rate == 44100
    assert settings.input_sample_rate == 8000
<<<<<<< HEAD
    assert settings.openai_max_tokens == 256
    assert settings.http_timeout == 12.5
    assert settings.openai_base_url == "http://llm.local/v1"
    assert settings.openai_api_key == "test-key"
=======
    assert settings.groq_max_tokens == 256
    assert settings.http_timeout == 12.5
>>>>>>> f0fa5ddc
<|MERGE_RESOLUTION|>--- conflicted
+++ resolved
@@ -12,15 +12,6 @@
     get_settings.cache_clear()
     yield
     get_settings.cache_clear()
-<<<<<<< HEAD
-=======
-
-
-def test_settings_defaults(monkeypatch):
-    monkeypatch.delenv("GROQ_MODEL", raising=False)
-    monkeypatch.delenv("F5_TTS_URL", raising=False)
-    monkeypatch.delenv("WHISPER_URL", raising=False)
->>>>>>> f0fa5ddc
 
     settings = get_settings()
     assert settings.groq_model == "llama-3.1-8b-instant"
@@ -29,7 +20,6 @@
     assert settings.tts_sample_rate == 24000
     assert settings.input_sample_rate == 16000
 
-<<<<<<< HEAD
 def test_settings_defaults(monkeypatch):
     monkeypatch.delenv("OPENAI_MODEL", raising=False)
     monkeypatch.delenv("F5_TTS_URL", raising=False)
@@ -56,30 +46,11 @@
 
     settings = get_settings()
     assert settings.openai_model == "gpt-custom"
-=======
-
-def test_settings_respect_environment(monkeypatch):
-    monkeypatch.setenv("GROQ_MODEL", "llama-custom")
-    monkeypatch.setenv("F5_TTS_URL", "http://tts.local")
-    monkeypatch.setenv("WHISPER_URL", "http://stt.local")
-    monkeypatch.setenv("OUTPUT_SAMPLE_RATE", "44100")
-    monkeypatch.setenv("INPUT_SAMPLE_RATE", "8000")
-    monkeypatch.setenv("GROQ_MAX_TOKENS", "256")
-    monkeypatch.setenv("HTTP_TIMEOUT", "12.5")
-
-    settings = get_settings()
-    assert settings.groq_model == "llama-custom"
->>>>>>> f0fa5ddc
     assert settings.f5_tts_url == "http://tts.local"
     assert settings.whisper_url == "http://stt.local"
     assert settings.tts_sample_rate == 44100
     assert settings.input_sample_rate == 8000
-<<<<<<< HEAD
     assert settings.openai_max_tokens == 256
     assert settings.http_timeout == 12.5
     assert settings.openai_base_url == "http://llm.local/v1"
-    assert settings.openai_api_key == "test-key"
-=======
-    assert settings.groq_max_tokens == 256
-    assert settings.http_timeout == 12.5
->>>>>>> f0fa5ddc
+    assert settings.openai_api_key == "test-key"