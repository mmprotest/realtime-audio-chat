"""FastRTC-compatible adapter for the Fish Audio OpenAudio S1 Mini model."""
from __future__ import annotations

import asyncio
import importlib.util
import os
import re
import threading
from dataclasses import dataclass
from pathlib import Path
from typing import Any, AsyncGenerator, Generator, Optional

import numpy as np
from numpy.typing import NDArray

try:
    import torch
except ImportError as exc:  # pragma: no cover - torch is required for inference
    raise ImportError("fish-speech adapter requires PyTorch to be installed") from exc

try:
    import resampy
except ImportError:  # pragma: no cover - resampy is an optional dependency
    resampy = None

try:
    from huggingface_hub import snapshot_download
    from huggingface_hub.utils import HfHubHTTPError
except ImportError as exc:  # pragma: no cover - required for automatic checkpoint download
    raise ImportError(
        "fish-speech adapter requires `huggingface_hub` to fetch checkpoints"
    ) from exc

def _ensure_fish_speech_project_root() -> None:
    """Create the indicator file expected by pyrootutils inside the package."""

    spec = importlib.util.find_spec("fish_speech")
    if not spec or not spec.submodule_search_locations:
        return

    package_root = Path(next(iter(spec.submodule_search_locations)))
    indicator = package_root / ".project-root"
    if indicator.exists():
        return

    try:
        indicator.touch(exist_ok=True)
    except OSError:
        # If the environment is read-only we silently ignore the failure. The
        # upcoming import will still surface the original error message, which
        # is more helpful than masking it with our own exception.
        return


_ensure_fish_speech_project_root()

try:
    from fish_speech.inference_engine import TTSInferenceEngine
    from fish_speech.models.dac.inference import load_model as load_decoder_model
    from fish_speech.models.text2semantic.inference import launch_thread_safe_queue
    from fish_speech.utils.schema import ServeReferenceAudio, ServeTTSRequest
except ImportError as exc:  # pragma: no cover - fish-speech must be available at runtime
    raise ImportError(
        "fish-speech adapter requires the `fish-speech` package to be installed"
    ) from exc


DEFAULT_CHECKPOINT_REPO = "fishaudio/openaudio-s1-mini"
DEFAULT_CHECKPOINT_DIR = Path("checkpoints/openaudio-s1-mini")
DEFAULT_DECODER_CONFIG = "modded_dac_vq"


@dataclass
class TTSOptions:
    """Placeholder for future configurable options."""

    kwargs: dict[str, Any] | None = None


class FishSpeechTTSModel:
    """Wrap the Fish Audio OpenAudio S1 Mini model for use with FastRTC."""

    def __init__(
        self,
        ref_wav: str,
        ref_text: Optional[str] = None,
        *,
        checkpoint_dir: str | os.PathLike[str] | None = None,
        download: bool = True,
        device: Optional[str] = None,
        precision: Optional[str] = None,
        compile: bool | None = None,
        inference_kwargs: Optional[dict[str, Any]] = None,
        target_sample_rate: int | None = None,
        hf_token: Optional[str] = None,
    ) -> None:
        reference_path = Path(ref_wav)
        if not reference_path.exists():
            raise FileNotFoundError(f"Reference audio not found: {ref_wav}")

        self._ref_audio_bytes = reference_path.read_bytes()
        self._ref_text = (ref_text or "").strip()
        self._checkpoint_dir = (
            Path(checkpoint_dir) if checkpoint_dir is not None else DEFAULT_CHECKPOINT_DIR
        )
        self._download = download
        self._device = self._resolve_device(device)
        self._precision = self._resolve_precision(precision)
        self._compile = bool(compile) if compile is not None else False
        self._target_sample_rate = target_sample_rate
<<<<<<< HEAD
        self._hf_token = self._resolve_hf_token()
=======
        self._hf_token = self._resolve_hf_token(hf_token)
>>>>>>> ce5284ed

        self._default_inference_kwargs = {
            "chunk_length": 200,
            "max_new_tokens": 1024,
            "top_p": 0.9,
            "repetition_penalty": 1.1,
            "temperature": 0.9,
            "seed": None,
            "use_memory_cache": "off",
            "normalize": True,
            "format": "wav",
            "streaming": False,
        }
        if inference_kwargs:
            self._default_inference_kwargs.update(inference_kwargs)

        self._engine: TTSInferenceEngine | None = None
        self._load_lock = threading.Lock()
        self._inference_lock = threading.Lock()

    @staticmethod
    def _resolve_device(device_hint: Optional[str]) -> str:
        if device_hint:
            return device_hint
        if torch.cuda.is_available():
            return "cuda"
        if torch.backends.mps.is_available():
            return "mps"
        if hasattr(torch, "xpu") and torch.xpu.is_available():  # type: ignore[attr-defined]
            return "xpu"
        return "cpu"

    def _resolve_precision(self, precision_hint: Optional[str]) -> torch.dtype:
        if precision_hint:
            precision_hint = precision_hint.lower()
            if precision_hint in {"fp16", "float16", "half"}:
                return torch.float16
            if precision_hint in {"bf16", "bfloat16"}:
                return torch.bfloat16
            if precision_hint in {"fp32", "float32"}:
                return torch.float32
            raise ValueError(f"Unsupported precision hint: {precision_hint}")

        if self._device == "cuda":
            return torch.bfloat16
        if self._device in {"mps", "xpu"}:
            return torch.float16
        return torch.float32

    @staticmethod
<<<<<<< HEAD
    def _resolve_hf_token() -> Optional[str]:
        """Resolve the Hugging Face token from environment variables."""
=======
    def _resolve_hf_token(explicit_token: Optional[str]) -> Optional[str]:
        """Resolve the Hugging Face token from explicit input or environment."""

        if explicit_token and explicit_token.strip():
            return explicit_token.strip()
>>>>>>> ce5284ed

        # Accept a handful of common environment variable names so users can
        # configure credentials without modifying code.
        env_vars = (
            "FISH_SPEECH_HF_TOKEN",
            "HF_TOKEN",
            "HUGGINGFACE_TOKEN",
            "HUGGINGFACE_HUB_TOKEN",
            "HUGGINGFACEHUB_API_TOKEN",
        )
        for env_var in env_vars:
            token = os.getenv(env_var)
            if token and token.strip():
                return token.strip()

        return None

    def _ensure_engine(self) -> TTSInferenceEngine:
        if self._engine is not None:
            return self._engine

        with self._load_lock:
            if self._engine is not None:
                return self._engine

            os.environ.setdefault("EINX_FILTER_TRACEBACK", "false")

            checkpoint_dir = self._checkpoint_dir
            checkpoint_dir.mkdir(parents=True, exist_ok=True)

            if self._download:
                try:
                    snapshot_download(
                        repo_id=DEFAULT_CHECKPOINT_REPO,
                        local_dir=str(checkpoint_dir),
                        local_dir_use_symlinks=False,
                        token=self._hf_token,
                    )
                except HfHubHTTPError as exc:  # pragma: no cover - network failure path
                    status_code = getattr(exc.response, "status_code", None)
                    if status_code in {401, 403}:
                        raise RuntimeError(
                            "Authentication is required to download Fish Audio checkpoints. "
                            "Set the FISH_SPEECH_HF_TOKEN environment variable (or one of "
                            "HF_TOKEN, HUGGINGFACE_TOKEN, HUGGINGFACE_HUB_TOKEN, "
<<<<<<< HEAD
                            "HUGGINGFACEHUB_API_TOKEN) with a valid Hugging Face access token."
=======
                            "HUGGINGFACEHUB_API_TOKEN) with a valid Hugging Face access token "
                            "or pass `hf_token` to FishSpeechTTSModel."
>>>>>>> ce5284ed
                        ) from exc
                    raise

            llama_queue = launch_thread_safe_queue(
                checkpoint_path=checkpoint_dir,
                device=self._device,
                precision=self._precision,
                compile=self._compile,
            )

            decoder_checkpoint = checkpoint_dir / "codec.pth"
            decoder_model = load_decoder_model(
                config_name=DEFAULT_DECODER_CONFIG,
                checkpoint_path=decoder_checkpoint,
                device=self._device,
            )

            self._engine = TTSInferenceEngine(
                llama_queue=llama_queue,
                decoder_model=decoder_model,
                compile=self._compile,
                precision=self._precision,
            )

        return self._engine

    def _build_request_kwargs(self, options: Optional[TTSOptions]) -> dict[str, Any]:
        merged = dict(self._default_inference_kwargs)
        if options and options.kwargs:
            merged.update(options.kwargs)

        request_kwargs: dict[str, Any] = {}
        for key in [
            "chunk_length",
            "max_new_tokens",
            "top_p",
            "repetition_penalty",
            "temperature",
            "seed",
            "use_memory_cache",
            "normalize",
            "format",
            "streaming",
        ]:
            if key in merged and merged[key] is not None:
                request_kwargs[key] = merged[key]

        # Ensure chunk length remains within the range accepted by the schema.
        chunk_length = request_kwargs.get("chunk_length")
        if chunk_length is not None:
            chunk_length = int(chunk_length)
            request_kwargs["chunk_length"] = min(300, max(100, chunk_length))

        if request_kwargs.get("format") not in {"wav", "pcm", "mp3"}:
            request_kwargs["format"] = "wav"

        use_memory_cache = request_kwargs.get("use_memory_cache")
        if use_memory_cache not in {"on", "off"}:
            request_kwargs["use_memory_cache"] = "off"

        request_kwargs["streaming"] = False
        request_kwargs.setdefault("normalize", True)
        request_kwargs.setdefault("max_new_tokens", 1024)

        return request_kwargs

    def _prepare_references(self) -> list[ServeReferenceAudio]:
        if not self._ref_audio_bytes:
            return []
        return [
            ServeReferenceAudio(audio=self._ref_audio_bytes, text=self._ref_text or "")
        ]

    def _run_inference(
        self, text: str, options: Optional[TTSOptions] = None
    ) -> tuple[int, NDArray[np.float32]]:
        engine = self._ensure_engine()
        request_kwargs = self._build_request_kwargs(options)
        references = self._prepare_references()

        req = ServeTTSRequest(
            text=text,
            references=references,
            reference_id=None,
            **request_kwargs,
        )

        with self._inference_lock:
            for result in engine.inference(req):
                if result.code == "error" and result.error is not None:
                    raise result.error
                if result.code == "final" and result.audio is not None:
                    sample_rate, audio = result.audio
                    return self._post_process_audio(sample_rate, audio)

        raise RuntimeError("Fish-Speech returned no audio for the provided text")

    def _post_process_audio(
        self, sample_rate: int, audio: np.ndarray
    ) -> tuple[int, NDArray[np.float32]]:
        audio = np.asarray(audio, dtype=np.float32)
        if audio.ndim == 1:
            audio = audio[None, :]
        elif audio.ndim > 2:
            audio = audio.reshape(audio.shape[0], -1)

        target_rate = self._target_sample_rate
        if target_rate and target_rate != sample_rate:
            if resampy is None:
                raise RuntimeError(
                    "Resampling requested but `resampy` is not installed."
                )
            audio = resampy.resample(audio, sample_rate, target_rate, axis=-1).astype(
                np.float32
            )
            sample_rate = target_rate

        return sample_rate, audio

    def tts(
        self, text: str, options: Optional[TTSOptions] = None
    ) -> tuple[int, NDArray[np.float32]]:
        """Generate a single utterance synchronously."""

        stripped = text.strip()
        if not stripped:
            raise ValueError("Cannot synthesize empty text")
        return self._run_inference(stripped, options=options)

    def stream_tts_sync(
        self, text: str, options: Optional[TTSOptions] = None
    ) -> Generator[tuple[int, NDArray[np.float32]], None, None]:
        """Yield audio for each sentence-sized segment synchronously."""

        for segment in _split_on_sentences(text):
            stripped = segment.strip()
            if not stripped:
                continue
            yield self._run_inference(stripped, options)

    async def stream_tts(
        self, text: str, options: Optional[TTSOptions] = None
    ) -> AsyncGenerator[tuple[int, NDArray[np.float32]], None]:
        """Asynchronously yield audio segments using a background thread."""

        loop = asyncio.get_running_loop()
        for segment in _split_on_sentences(text):
            stripped = segment.strip()
            if not stripped:
                continue
            result = await loop.run_in_executor(
                None, self._run_inference, stripped, options
            )
            yield result


def _split_on_sentences(text: str) -> list[str]:
    pattern = re.compile(r"(?<=[.!?]\s)|(?<=\n)")
    parts = pattern.split(text)
    if not parts:
        return [text]
    return [part for part in parts if part]<|MERGE_RESOLUTION|>--- conflicted
+++ resolved
@@ -108,11 +108,7 @@
         self._precision = self._resolve_precision(precision)
         self._compile = bool(compile) if compile is not None else False
         self._target_sample_rate = target_sample_rate
-<<<<<<< HEAD
         self._hf_token = self._resolve_hf_token()
-=======
-        self._hf_token = self._resolve_hf_token(hf_token)
->>>>>>> ce5284ed
 
         self._default_inference_kwargs = {
             "chunk_length": 200,
@@ -163,16 +159,8 @@
         return torch.float32
 
     @staticmethod
-<<<<<<< HEAD
     def _resolve_hf_token() -> Optional[str]:
         """Resolve the Hugging Face token from environment variables."""
-=======
-    def _resolve_hf_token(explicit_token: Optional[str]) -> Optional[str]:
-        """Resolve the Hugging Face token from explicit input or environment."""
-
-        if explicit_token and explicit_token.strip():
-            return explicit_token.strip()
->>>>>>> ce5284ed
 
         # Accept a handful of common environment variable names so users can
         # configure credentials without modifying code.
@@ -218,12 +206,7 @@
                             "Authentication is required to download Fish Audio checkpoints. "
                             "Set the FISH_SPEECH_HF_TOKEN environment variable (or one of "
                             "HF_TOKEN, HUGGINGFACE_TOKEN, HUGGINGFACE_HUB_TOKEN, "
-<<<<<<< HEAD
                             "HUGGINGFACEHUB_API_TOKEN) with a valid Hugging Face access token."
-=======
-                            "HUGGINGFACEHUB_API_TOKEN) with a valid Hugging Face access token "
-                            "or pass `hf_token` to FishSpeechTTSModel."
->>>>>>> ce5284ed
                         ) from exc
                     raise
 
